"""Operator implementations."""

import operator
from functools import reduce
from numbers import Number
from typing import List, Optional, Tuple, Union

from ..autograd import NDArray, Op, Tensor, TensorOp, TensorTuple, TensorTupleOp, Value
from ..backend_selection import BACKEND, array_api
from .ops_tuple import *

# NOTE: we will import numpy as the array_api
# as the backend for our computations, this line will change in later homeworks


class EWiseAdd(TensorOp):
    def compute(self, a: NDArray, b: NDArray):
        return a + b

    def gradient(self, out_grad: Tensor, node: Tensor):
        return out_grad, out_grad


def add(a, b):
    return EWiseAdd()(a, b)


class AddScalar(TensorOp):
    def __init__(self, scalar):
        self.scalar = scalar

    def compute(self, a: NDArray):
        return a + self.scalar

    def gradient(self, out_grad: Tensor, node: Tensor):
        return out_grad


def add_scalar(a, scalar):
    return AddScalar(scalar)(a)


class EWiseMul(TensorOp):
    def compute(self, a: NDArray, b: NDArray):
        return a * b

    def gradient(self, out_grad: Tensor, node: Tensor):
        lhs, rhs = node.inputs
        return out_grad * rhs, out_grad * lhs


def multiply(a, b):
    return EWiseMul()(a, b)


class MulScalar(TensorOp):
    def __init__(self, scalar):
        self.scalar = scalar

    def compute(self, a: NDArray):
        return a * self.scalar

    def gradient(self, out_grad: Tensor, node: Tensor):
        return (out_grad * self.scalar,)


def mul_scalar(a, scalar):
    return MulScalar(scalar)(a)


class EWisePow(TensorOp):
    """Op to element-wise raise a tensor to a power."""

    def compute(self, a: NDArray, b: NDArray) -> NDArray:
        return a**b

    def gradient(self, out_grad, node):
        lhs, rhs = node.inputs
        return (out_grad * rhs * (lhs ** (rhs - 1)), out_grad * (lhs**rhs) * log(lhs))


def power(a, b):
    return EWisePow()(a, b)


class PowerScalar(TensorOp):
    """Op raise a tensor to an (integer) power."""

    def __init__(self, scalar: int):
        self.scalar = scalar

    def compute(self, a: NDArray) -> NDArray:
        return a**self.scalar

    def gradient(self, out_grad, node):
        lhs = node.inputs[0]
        return (out_grad * self.scalar * (lhs ** (self.scalar - 1)),)


def power_scalar(a, scalar):
    return PowerScalar(scalar)(a)


class EWiseDiv(TensorOp):
    """Op to element-wise divide two nodes."""

    def compute(self, a, b):
        return a / b

    def gradient(self, out_grad, node):
        lhs, rhs = node.inputs
        return (
            power_scalar(rhs, -1) * out_grad,
            -1 * lhs * power_scalar(rhs, -2) * out_grad,
        )


def divide(a, b):
    return EWiseDiv()(a, b)


class DivScalar(TensorOp):
    def __init__(self, scalar):
        self.scalar = scalar

    def compute(self, a):
        return a / self.scalar

    def gradient(self, out_grad, node):
        return (out_grad * (1 / self.scalar),)


def divide_scalar(a, scalar):
    return DivScalar(scalar)(a)


class Transpose(TensorOp):
    def __init__(self, axes: Optional[tuple] = None):
        self.axes = axes

    def compute(self, a):
        dim = len(a.shape)

        dims = [i for i in range(dim)]
        if self.axes is None:
            dims[-1], dims[-2] = dims[-2], dims[-1]
            return a.permute(dims)
        else:
            dims[self.axes[0]], dims[self.axes[1]] = (
                dims[self.axes[1]],
                dims[self.axes[0]],
            )
            return a.permute(dims)

    def gradient(self, out_grad, node):
        a = node.inputs[0]
        return (transpose(out_grad, self.axes),)


def transpose(a, axes=None):
    return Transpose(axes)(a)


class Reshape(TensorOp):
    def __init__(self, shape):
        self.shape = shape

    def compute(self, a):
        return array_api.reshape(a.compact(), self.shape)

    def gradient(self, out_grad, node):
        a = node.inputs[0]
        return (reshape(out_grad, a.shape),)


def reshape(a, shape):
    return Reshape(shape)(a)


class BroadcastTo(TensorOp):
    def __init__(self, shape):
        self.shape = shape

    def compute(self, a):
        return array_api.broadcast_to(a, self.shape)

    def gradient(self, out_grad, node):
        a = node.inputs[0]
        return (reverse_broadcast(out_grad, a.shape),)


def broadcast_to(a, shape):
    return BroadcastTo(shape)(a)


class Summation(TensorOp):
    def __init__(self, axes: Optional[tuple] = None):
        if isinstance(axes, int):
            self.axes = (axes,)
        else:
            self.axes = axes

    def compute(self, a):
        # TODO: multiple axis support
        return array_api.sum(a, axis=self.axes)

    def gradient(self, out_grad, node):
        a = node.inputs[0]

        if self.axes is None:
            return broadcast_to(out_grad, a.shape)

        out_shape = list(out_grad.shape)
        for axis in self.axes:
            out_shape.insert(axis, 1)

        return broadcast_to(reshape(out_grad, out_shape), a.shape)


def summation(a, axes=None):
    return Summation(axes)(a)


def reverse_broadcast(out, a_shape):
    out_shape = list(out.shape)

    a_ind = 0
    out_ind = 0

    diff = len(out_shape) - len(a_shape)
    a_ind -= diff

    axis = 0
    while a_ind < len(a_shape) and out_ind < len(out_shape):
        if a_ind < 0:
            n = out_shape[0]
            out = summation(out, axes=(axis,))
            out_shape.pop(0)

            a_ind += 1
            continue

        if a_shape[a_ind] == out_shape[out_ind]:
            a_ind += 1
            out_ind += 1
            axis += 1
            continue

        n = out_shape[out_ind]
        out_shape[out_ind] = 1
        out = reshape(summation(out, axes=(axis,)), out_shape)
        axis += 1
        a_ind += 1
        out_ind += 1

    return out


class MatMul(TensorOp):
    def compute(self, a, b):
        return a @ b

    def gradient(self, out_grad, node):
        lhs, rhs = node.inputs

        if lhs.shape == rhs.shape:
            return (matmul(out_grad, transpose(rhs)), matmul(transpose(lhs), out_grad))

        l = reduce(operator.mul, lhs.shape[:-2], 1)
        r = reduce(operator.mul, rhs.shape[:-2], 1)

        if l < r:
            return reverse_broadcast(
                matmul(out_grad, transpose(rhs)), lhs.shape
            ), matmul(transpose(lhs), out_grad)
        else:
            return matmul(out_grad, transpose(rhs)), reverse_broadcast(
                matmul(transpose(lhs), out_grad), rhs.shape
            )


def matmul(a, b):
    return MatMul()(a, b)


class Negate(TensorOp):
    def compute(self, a):
        return -1 * a

    def gradient(self, out_grad, node):
        return -1 * out_grad


def negate(a):
    return Negate()(a)


class Log(TensorOp):
    def compute(self, a):
        return array_api.log(a)

    def gradient(self, out_grad, node):
        a = node.inputs[0]
        return (power_scalar(a, -1) * out_grad,)


def log(a):
    return Log()(a)


class Exp(TensorOp):
    def compute(self, a):
        return array_api.exp(a)

    def gradient(self, out_grad, node):
        a = node.inputs[0]
        return exp(a) * out_grad


def exp(a):
    return Exp()(a)


class ReLU(TensorOp):
    def compute(self, a):
        return array_api.maximum(a, 0)

    def gradient(self, out_grad, node):
        a = node.inputs[0]

        out = out_grad.realize_cached_data() * (a.realize_cached_data() >= 0)
        return Tensor(out, device=a.device)


def relu(a):
    return ReLU()(a)


class Tanh(TensorOp):
    def compute(self, a):
        return array_api.tanh(a)

    def gradient(self, out_grad, node):
        a = node.inputs[0]
        return (out_grad * negate((power_scalar(tanh(a), 2) - 1)),)


def tanh(a):
    return Tanh()(a)


class Stack(TensorOp):
    def __init__(self, axis: int):
        """
        Concatenates a sequence of arrays along a new dimension.
        Parameters:
        axis - dimension to concatenate along
        All arrays need to be of the same size.
        """
        self.axis = axis

    def compute(self, args: TensorTuple) -> Tensor:
        arrays = list(args)
        n = len(arrays)

        if not arrays:
            raise ValueError

        new_shape = list(arrays[0].shape)
        new_shape.insert(self.axis, n)

        out = array_api.empty(new_shape, device=arrays[0].device)

        for i in range(n):
            idxs = [slice(None)] * len(new_shape)
            idxs[self.axis] = i
            out[tuple(idxs)] = arrays[i]
        return out

    def gradient(self, out_grad, node):
        a = node.inputs[0]
        return split(out_grad, self.axis)


def stack(args, axis):
    return Stack(axis)(make_tuple(*args))


class Split(TensorTupleOp):
    def __init__(self, axis: int):
        """
        Splits a tensor along an axis into a tuple of tensors.
        (The "inverse" of Stack)
        Parameters:
        axis - dimension to split
        """
        self.axis = axis

    def compute(self, A):
        shape = A.shape
        n = shape[self.axis]

        new_shape = list(shape)
        new_shape.pop(self.axis)

        result = [array_api.empty(new_shape, device=A.device) for _ in range(n)]
        for i in range(n):
            idxs = [slice(None)] * len(shape)
            idxs[self.axis] = i
            result[i] = A[tuple(idxs)].compact().reshape(new_shape)

        return tuple(result)

    def gradient(self, out_grad, node):
        return stack(out_grad, self.axis)


def split(a, axis):
    return Split(axis)(a)


class Flip(TensorOp):
    def __init__(self, axes: Optional[tuple] = None):
        self.axes = axes

    def compute(self, a):
        return array_api.flip(a, self.axes)

    def gradient(self, out_grad, node):
        a = node.inputs[0]
        return flip(out_grad, self.axes)


def flip(a, axes):
    return Flip(axes)(a)


class Dilate(TensorOp):
    def __init__(self, axes: tuple, dilation: int):
        self.axes = axes
        self.dilation = dilation

    def compute(self, a):
        if self.dilation == 0:
            return a

        dim = len(a.shape)
        new_shape = list(a.shape)

        idxes = [slice(None) for _ in range(dim)]
        for ax in self.axes:
            if ax < 0 or ax >= dim:
                continue

            new_shape[ax] *= self.dilation + 1
            idxes[ax] = slice(0, new_shape[ax], self.dilation + 1)

        out = array_api.full(new_shape, 0, device=a.device)
        out[tuple(idxes)] = a
        return out.compact()

    def gradient(self, out_grad, node):
        return undilate(out_grad, self.axes, self.dilation)


def dilate(a, axes, dilation):
    return Dilate(axes, dilation)(a)


class UnDilate(TensorOp):
    def __init__(self, axes: tuple, dilation: int):
        self.axes = axes
        self.dilation = dilation

    def compute(self, a):
        if self.dilation == 0:
            return a

        dim = len(a.shape)
        new_shape = list(a.shape)

        idxes = [slice(None) for _ in range(dim)]
        for ax in self.axes:
            if ax < 0 or ax >= dim:
                continue

            idxes[ax] = slice(0, a.shape[ax], self.dilation + 1)
            new_shape[ax] //= self.dilation + 1

        out = array_api.full(new_shape, 0, device=a.device)
        out = a[tuple(idxes)]
        return out

    def gradient(self, out_grad, node):
        return dilate(out_grad, self.axes, self.dilation)


def undilate(a, axes, dilation):
    return UnDilate(axes, dilation)(a)


class Conv(TensorOp):
    def __init__(self, stride: Optional[int] = 1, padding: Optional[int] = 0):
        if stride is None:
            self.stride = 1
        else:
            self.stride = stride

        if padding is None:
            self.padding = 0
        else:
            self.padding = padding

    def compute(self, A, B):
        if self.padding:
            p = self.padding
            A = A.pad(((0, 0), (p, p), (p, p), (0, 0)))

        N, H, W, C_in = A.shape
        Ns, Hs, Ws, C_ins = A.strides
        K, _, _, C_out = B.shape

        H_out = ((H - K) // self.stride) + 1
        W_out = ((W - K) // self.stride) + 1

        Z = NDArray.make(
            shape=(N, H_out, W_out, K, K, C_in),
            strides=(Ns, Hs * self.stride, Ws * self.stride, Hs, Ws, C_ins),
            device=A.device,
            handle=A._handle,
        )

        Z = Z.compact().reshape((N * H_out * W_out, K * K * C_in))

        out = Z @ B.compact().reshape((K * K * C_in, C_out))
        return out.compact().reshape((N, H_out, W_out, C_out))

    def gradient(self, out_grad, node):
        lhs, rhs = node.inputs
        k = rhs.shape[0]

        # out_hw = ((lhs.shape[1]-k)//self.stride) + 1
        # as_is = out_grad.shape[1]*self.stride - k + 1
        # want = lhs.shape[1]
        l = conv(
            dilate(out_grad, axes=(1, 2), dilation=self.stride - 1),
            transpose(flip(rhs, (0, 1)), axes=(2, 3)),
            padding=k - self.padding - 1,
        )

        # as_is = lhs.shape[1] - (out_grad.shape[1] * (self.stride)) + 1
        # want = rhs.shape[0]

        r = conv(
            transpose(lhs, axes=(0, 3)),
            dilate(
                transpose(
                    transpose(out_grad, axes=(0, 1)),
                    axes=(1, 2),
                ),
                axes=(0, 1),
                dilation=self.stride - 1,
            ),
            padding=self.padding,
        )
        r = transpose(
            transpose(r, axes=(0, 1)),
            axes=(1, 2),
        )
        return l, r


def conv(a, b, stride=1, padding=1):
    return Conv(stride, padding)(a, b)


# TODO check this
class Conv1d(TensorOp):
    def __init__(self, stride: Optional[int] = 1, padding: Optional[int] = 0):
        if stride is None:
            self.stride = 1
        else:
            self.stride = stride

        if padding is None:
            self.padding = 0
        else:
            self.padding = padding

    def compute(self, A, B):
        if self.padding:
            p = self.padding
            A = A.pad(((0, 0), (p, p), (0, 0)))

        N, H, C_in = A.shape
        Ns, Hs, C_ins = A.strides
        K, _, C_out = B.shape

        H_out = ((H - K) // self.stride) + 1

        Z = NDArray.make(
            shape=(N, H_out, K, C_in),
            strides=(Ns, Hs * self.stride, Hs, C_ins),
            device=A.device,
            handle=A._handle,
        )

        Z = Z.compact().reshape((N * H_out, K * C_in))

        out = Z @ B.compact().reshape((K * C_in, C_out))
        return out.compact().reshape((N, H_out, C_out))

    def gradient(self, out_grad, node):
        lhs, rhs = node.inputs
        k = rhs.shape[0]

        l = conv1d(
            dilate(out_grad, axes=(1), dilation=self.stride - 1),
            transpose(flip(rhs, (0)), axes=(1)),
            padding=k - self.padding - 1,
        )

        r = conv1d(
            transpose(lhs, axes=(0, 2)),
            dilate(
                transpose(out_grad, axes=(0, 1)),
                axes=(0),
                dilation=self.stride - 1,
            ),
            padding=self.padding,
        )
        r = transpose(r, axes=(0, 1))
        return l, r


def conv1d(a, b, stride=1, padding=1):
    return Conv1d(stride, padding)(a, b)


# TODO check concat
class Concat(TensorOp):
    def __init__(self, axis: int):
        """
        Concatenates a sequence of arrays along an existing dimension.
        Parameters:
        axis - dimension to concatenate along.
        All arrays need to have matching sizes except along this axis.
        """
        self.axis = axis

    def compute(self, args: TensorTuple) -> Tensor:
        arrays = list(args)

        if not arrays:
            raise ValueError("No tensors to concatenate.")

        # Check shape compatibility
        for i in range(1, len(arrays)):
            if any(
                s != t
                for j, (s, t) in enumerate(zip(arrays[0].shape, arrays[i].shape))
                if j != self.axis
            ):
                raise ValueError(
                    "Shape mismatch: Tensors must have the same shape except along the concatenation axis."
                )

        # Compute the shape of the output tensor
        concat_size = sum(array.shape[self.axis] for array in arrays)
        new_shape = list(arrays[0].shape)
        new_shape[self.axis] = concat_size

        out = array_api.empty(new_shape, device=arrays[0].device)

        # Concatenate along the specified axis
        start_idx = 0
        for array in arrays:
            end_idx = start_idx + array.shape[self.axis]
            idxs = [slice(None)] * len(new_shape)
            idxs[self.axis] = slice(start_idx, end_idx)
            out[tuple(idxs)] = array
            start_idx = end_idx

        return out

    def gradient(self, out_grad, node):
        arrays = node.inputs
        splits = [array.shape[self.axis] for array in arrays]
        return split(out_grad, self.axis, splits)


def concat(args, axis):
    return Concat(axis)(make_tuple(*args))


class Softplus(TensorOp):
    def __init__(self, beta: Optional[float] = 1.0, threshold: Optional[float] = 20.0):
        self.beta = beta
        self.threshold = threshold

    def compute(self, A: NDArray):
        ### BEGIN YOUR SOLUTION
        below = (
            (A * self.beta <= self.threshold)
            * array_api.log(1 + array_api.exp(self.beta * A))
            / self.beta
        )
        above = (A * self.beta > self.threshold) * A
        return below + above
        ### END YOUR SOLUTION

    def gradient(self, out_grad: Tensor, node: Tensor):
        ### BEGIN YOUR SOLUTION
        A = node.inputs[0]
        below = (
            Tensor(
                (A.realize_cached_data() * self.beta <= self.threshold),
                device=A.device,
                dtype=A.dtype,
                requires_grad=False,
            )
            * exp(self.beta * A)
            / (1 + exp(self.beta * A))
        )
        above = Tensor(
            (A.realize_cached_data() * self.beta > self.threshold),
            device=A.device,
            dtype=A.dtype,
            requires_grad=False,
        )
        return (below + above) * out_grad
        ### END YOUR SOLUTION


def softplus(a, beta=1.0, threshold=20.0):
    return Softplus(beta, threshold)(a)


class Clamp(TensorOp):
    def __init__(
        self, minimum: Optional[float] = None, maximum: Optional[float] = None
    ):
        self.minimum = minimum
        self.maximum = maximum

    def compute(self, A: NDArray):
        ### BEGIN YOUR SOLUTION
        if self.minimum is not None:
            A = A * (A >= self.minimum)
            A = A + ((A < self.minimum) * self.minimum)
        if self.maximum is not None:
            A = A * (A <= self.maximum)
            A = A + ((A > self.maximum) * self.maximum)
        return A
        ### END YOUR SOLUTION

    def gradient(self, out_grad: Tensor, node: Tensor):
        ### BEGIN YOUR SOLUTION
        A = node.inputs[0]
        if self.minimum is not None:
            out_grad = out_grad * Tensor(
                (A.realize_cached_data() >= self.minimum),
                device=A.device,
                dtype=A.dtype,
                requires_grad=False,
            )
        if self.maximum is not None:
            out_grad = out_grad * Tensor(
                (A.realize_cached_data() <= self.maximum),
                device=A.device,
                dtype=A.dtype,
                requires_grad=False,
            )
        return out_grad
        ### END YOUR SOLUTION


def clamp(a, minimum=None, maximum=None):
    return Clamp(minimum, maximum)(a)


class StridedSlice(TensorOp):
    # takes index slice(1, None, None) as input
    def __init__(self, start: int, end: Optional[int], stride: int, axis: int):
        self.start = start
        self.end = end
        self.stride = stride
        self.axis = axis

    def compute(self, a):
        idx = [slice(None)] * len(a.shape)
        idx[self.axis] = slice(self.start, self.end, self.stride)
        return a[tuple(idx)]

    def gradient(self, out_grad, node):
        a = node.inputs[0]
        out = array_api.full(a.shape, 0, device=a.device)
        out = Tensor(out, device=a.device, requires_grad=True)
        # out = array_api.full(a.shape, 0, device=a.device)
        idx = [slice(None)] * len(a.shape)
        idx[self.axis] = slice(self.start, self.end, self.stride)
        out[tuple(idx)] = out_grad
        return out


class Squeeze(TensorOp):
    def __init__(self, axis: int):
        self.axis = axis

    def compute(self, a):
        # return array_api.squeeze(a, axis=self.axis)
        shape = list(a.shape)
        assert (
            shape[self.axis] == 1
        ), f"Can't squeeze axis {self.axis} as it's not of size 1"
        shape.pop(self.axis)
        return array_api.reshape(a, shape)

    def gradient(self, out_grad, node):
        a = node.inputs[0]
        # Get the original shape before squeeze
        shape = list(a.shape)
        # Insert 1 at the squeezed axis position
        # For example, if shape was (3,1,4) and axis=1, we want to go back to (3,1,4)
        return array_api.reshape(out_grad, shape)


class Unsqueeze(TensorOp):
    def __init__(self, axis: int):
        self.axis = axis

    def compute(self, a):
        shape = list(a.shape)
        shape.insert(self.axis, 1)
        return array_api.reshape(a, shape)

    def gradient(self, out_grad, node):
        a = node.inputs[0]
        shape = list(a.shape)
<<<<<<< HEAD
        return array_api.reshape(out_grad, shape)


def squeeze(a, axis):
    return Squeeze(axis)(a)

def unsqueeze(a, axis):
    return Unsqueeze(axis)(a)
=======
        return array_api.reshape(out_grad, shape)
>>>>>>> 7317cc12
<|MERGE_RESOLUTION|>--- conflicted
+++ resolved
@@ -837,15 +837,9 @@
     def gradient(self, out_grad, node):
         a = node.inputs[0]
         shape = list(a.shape)
-<<<<<<< HEAD
         return array_api.reshape(out_grad, shape)
-
-
 def squeeze(a, axis):
     return Squeeze(axis)(a)
 
 def unsqueeze(a, axis):
-    return Unsqueeze(axis)(a)
-=======
-        return array_api.reshape(out_grad, shape)
->>>>>>> 7317cc12
+    return Unsqueeze(axis)(a)